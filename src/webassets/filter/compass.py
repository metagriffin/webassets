--- conflicted
+++ resolved
@@ -31,6 +31,7 @@
 import tempfile
 import shutil
 import subprocess
+import six
 
 from webassets.exceptions import FilterError
 from webassets.filter import Filter, option
@@ -45,15 +46,11 @@
     def to_string(self):
         def string_rep(val):
             """ Determine the correct string rep for the config file """
-<<<<<<< HEAD
-            if type(val) == list:
-=======
             if isinstance(val, bool):
                 # True -> true and False -> false
                 return str(val).lower()
-            elif isinstance(val, basestring) and val.startswith(':'):
+            elif isinstance(val, six.string_types) and val.startswith(':'):
                 # ruby symbols, like :nested, used for "output_style"
->>>>>>> 78735333
                 return str(val)
             elif isinstance(val, dict):
                 # ruby hashes, for "sass_options" for example
