--- conflicted
+++ resolved
@@ -2,10 +2,6 @@
 import urlparse
 from itertools import chain
 import warnings
-<<<<<<< HEAD
-from bundle import Bundle
-from external import ExternalAssets
-=======
 try:
     import glob2 as glob
     from glob import has_magic
@@ -14,7 +10,7 @@
     from glob import has_magic
 
 from bundle import Bundle, is_url
->>>>>>> d28acefb
+from external import ExternalAssets
 from cache import get_cache
 from version import get_versioner, get_manifest
 from updater import get_updater
@@ -298,8 +294,9 @@
 
     def __init__(self, **config):
         self._named_bundles = {}
-        self._anon_bundles = []
+        self._anon_bundles = []		
         self.external_assets = None
+		
         self._config = self.config_storage_class(self)
         self.resolver = self.resolver_class(self)
 
