[testenv]
commands = nosetests tests

#*************************************************************************
# Test various runtimes.
#
# Addding/Removing venvs here must be reflected in .travis.yml!
#*************************************************************************

<<<<<<< HEAD
[testenv:py27]
basepython = python2.7
deps =
    nose==1.0.0
    mock==0.8.0
    jinja2==2.5
    pyyaml==3.10
    glob2==0.2.0
=======
[base]
deps =
>>>>>>> e250fa5b
    clevercss==0.1
    closure==20110811
    cssutils==0.9.8a2
    glob2==0.2.0
    jinja2==2.5
    mock==0.8.0
    nose==1.0.0
    pyyaml==3.10
    yuicompressor==2.4.6.1

[base_pre27]
deps =
    argparse==1.2.1
    {[base]deps}

[testenv:py27_django14]
basepython = python2.7
deps =
    http://www.djangoproject.com/download/1.4-rc-1/tarball/
    {[base]deps}

<<<<<<< HEAD
[testenv:py26]
basepython = python2.6
deps =
    nose==1.0.0
    mock==0.8.0
    jinja2==2.5
    pyyaml==3.10
    glob2==0.2.0
    clevercss==0.1
    cssutils==0.9.8a2
    yuicompressor==2.4.6.1
    closure==20110811
    argparse==1.2.1
=======
[testenv:py27_django13]
basepython = python2.7
deps =
    django==1.3.1
    {[base]deps}

[testenv:py27_django12]
basepython = python2.7
deps =
    django==1.2.7
    {[base]deps}


[testenv:py27_django11]
basepython = python2.7
deps =
    django==1.1
    {[base]deps}

[testenv:py26_django14]
basepython = python2.6
deps =
    http://www.djangoproject.com/download/1.4-rc-1/tarball/
    {[base_pre27]deps}

[testenv:py26_django13]
basepython = python2.6
deps =
    django==1.3.1
    {[base_pre27]deps}

[testenv:py26_django12]
basepython = python2.6
deps =
    django==1.2.7
    {[base_pre27]deps}

[testenv:py26_django11]
basepython = python2.6
deps =
    django==1.1
    {[base_pre27]deps}

[testenv:py25_django14]
basepython = python2.5
deps =
    http://www.djangoproject.com/download/1.4-rc-1/tarball/
    {[base_pre27]deps}

[testenv:py25_django13]
basepython = python2.5
deps =
    django==1.3.1
    {[base_pre27]deps}
>>>>>>> e250fa5b

[testenv:py25]
basepython = python2.5
deps =
<<<<<<< HEAD
    nose==1.0.0
    mock==0.8.0
    jinja2==2.5
    pyyaml==3.10
    glob2==0.2.0
    clevercss==0.1
    cssutils==0.9.8a2
    yuicompressor==2.4.6.1
    closure==20110811
    argparse==1.2.1

[testenv:pypy]
basepython = pypy
deps =
    nose==1.0.0
    mock==0.8.0
    jinja2==2.5
    pyyaml==3.10
    clevercss==0.1
    cssutils==0.9.8a2
    yuicompressor==2.4.6.1
    closure==20110811
=======
    django==1.2.7
    {[base_pre27]deps}

[testenv:py25_django11]
basepython = python2.5
deps =
    django==1.1
    {[base_pre27]deps}

[testenv:pypy_django13]
basepython = pypy
deps =
    django==1.3.1
    {[base_pre27]deps}
>>>>>>> e250fa5b


#*************************************************************************
# Test with various dependencies. Those suffice to be tested with the
# latest Python version.
#*************************************************************************

[testenv:no-glob2]
basepython = python2.7
deps =
    nose==1.0.0
    mock==0.8.0
    jinja2==2.5
    pyyaml==3.10

[testenv:external-jsmin]
basepython = python2.7
deps =
    nose==1.0.0
    mock==0.8.0
    jsmin==2.0.2

[testenv:external-rjsmin]
basepython = python2.7
deps =
    nose==1.0.0
    mock==0.8.0
    http://michael.elsdoerfer.name/rjsmin/rjsmin-1.0.1-webassets.tar.gz<|MERGE_RESOLUTION|>--- conflicted
+++ resolved
@@ -7,19 +7,8 @@
 # Addding/Removing venvs here must be reflected in .travis.yml!
 #*************************************************************************
 
-<<<<<<< HEAD
-[testenv:py27]
-basepython = python2.7
-deps =
-    nose==1.0.0
-    mock==0.8.0
-    jinja2==2.5
-    pyyaml==3.10
-    glob2==0.2.0
-=======
 [base]
 deps =
->>>>>>> e250fa5b
     clevercss==0.1
     closure==20110811
     cssutils==0.9.8a2
@@ -35,125 +24,29 @@
     argparse==1.2.1
     {[base]deps}
 
-[testenv:py27_django14]
+
+[testenv:py27]
 basepython = python2.7
 deps =
-    http://www.djangoproject.com/download/1.4-rc-1/tarball/
+    django==1.4
     {[base]deps}
 
-<<<<<<< HEAD
 [testenv:py26]
 basepython = python2.6
 deps =
-    nose==1.0.0
-    mock==0.8.0
-    jinja2==2.5
-    pyyaml==3.10
-    glob2==0.2.0
-    clevercss==0.1
-    cssutils==0.9.8a2
-    yuicompressor==2.4.6.1
-    closure==20110811
-    argparse==1.2.1
-=======
-[testenv:py27_django13]
-basepython = python2.7
-deps =
-    django==1.3.1
-    {[base]deps}
-
-[testenv:py27_django12]
-basepython = python2.7
-deps =
-    django==1.2.7
-    {[base]deps}
-
-
-[testenv:py27_django11]
-basepython = python2.7
-deps =
-    django==1.1
-    {[base]deps}
-
-[testenv:py26_django14]
-basepython = python2.6
-deps =
-    http://www.djangoproject.com/download/1.4-rc-1/tarball/
     {[base_pre27]deps}
-
-[testenv:py26_django13]
-basepython = python2.6
-deps =
-    django==1.3.1
-    {[base_pre27]deps}
-
-[testenv:py26_django12]
-basepython = python2.6
-deps =
-    django==1.2.7
-    {[base_pre27]deps}
-
-[testenv:py26_django11]
-basepython = python2.6
-deps =
-    django==1.1
-    {[base_pre27]deps}
-
-[testenv:py25_django14]
-basepython = python2.5
-deps =
-    http://www.djangoproject.com/download/1.4-rc-1/tarball/
-    {[base_pre27]deps}
-
-[testenv:py25_django13]
-basepython = python2.5
-deps =
-    django==1.3.1
-    {[base_pre27]deps}
->>>>>>> e250fa5b
 
 [testenv:py25]
 basepython = python2.5
 deps =
-<<<<<<< HEAD
-    nose==1.0.0
-    mock==0.8.0
-    jinja2==2.5
-    pyyaml==3.10
-    glob2==0.2.0
-    clevercss==0.1
-    cssutils==0.9.8a2
-    yuicompressor==2.4.6.1
-    closure==20110811
-    argparse==1.2.1
-
-[testenv:pypy]
-basepython = pypy
-deps =
-    nose==1.0.0
-    mock==0.8.0
-    jinja2==2.5
-    pyyaml==3.10
-    clevercss==0.1
-    cssutils==0.9.8a2
-    yuicompressor==2.4.6.1
-    closure==20110811
-=======
-    django==1.2.7
     {[base_pre27]deps}
 
-[testenv:py25_django11]
-basepython = python2.5
-deps =
-    django==1.1
-    {[base_pre27]deps}
 
 [testenv:pypy_django13]
 basepython = pypy
 deps =
     django==1.3.1
     {[base_pre27]deps}
->>>>>>> e250fa5b
 
 
 #*************************************************************************
@@ -166,6 +59,7 @@
 deps =
     nose==1.0.0
     mock==0.8.0
+    django==1.1
     jinja2==2.5
     pyyaml==3.10
 
