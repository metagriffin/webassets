import sys
from nose.tools import assert_raises
import textwrap
from StringIO import StringIO
<<<<<<< HEAD
from test.test_support import check_warnings
=======
from webassets.bundle import Bundle
>>>>>>> 1ebcdc52
from webassets.loaders import PythonLoader, YAMLLoader, LoaderError
from nose import SkipTest


class TestYAML(object):

    def setup(self):
        try:
            import yaml
        except ImportError:
            raise SkipTest()

    def loader(self, text, filename=None):
        io = StringIO(textwrap.dedent(text))
        if filename:
            io.name = filename
        return YAMLLoader(io)

    def test_load_bundles(self):
        bundles = self.loader("""
        standard:
            filters: cssmin,gzip
            output: output.css
            contents:
                - file1
                - file2
        empty-bundle:
        single-content-as-string-bundle:
            contents: only-this
        nested:
            output: nested.css
            filters: cssmin
            contents:
                - cssfile1
                - filters: less
                  contents:
                    - lessfile1
                    - lessfile2
                    - contents:
                        reallynested.css
                    - lessfile3
                
        """).load_bundles()
        assert len(bundles) == 4
        assert bundles['standard'].output == 'output.css'
        assert len(bundles['standard'].filters) == 2
        assert bundles['standard'].contents == ('file1', 'file2')
        assert bundles['empty-bundle'].contents == ()
        assert bundles['single-content-as-string-bundle'].contents == ('only-this',)
        assert bundles['nested'].output == 'nested.css'
        assert len(bundles['nested'].filters) == 1
        assert len(bundles['nested'].contents) == 2
        nested_bundle = bundles['nested'].contents[1]
        assert isinstance(nested_bundle, Bundle)
        assert len(nested_bundle.filters) == 1
        assert len(nested_bundle.contents) == 4
        assert isinstance(nested_bundle.contents[2], Bundle)

    def test_empty_files(self):
        """YAML loader can deal with empty files.
        """
        self.loader("""""").load_bundles()
        # A LoaderError is what we expect here, rather than, say, a TypeError.
        assert_raises(LoaderError, self.loader("""""").load_environment)

    def test_load_environment_error(self):
        """Check that "url" and "directory" are required.
        """
        assert_raises(LoaderError, self.loader("""
        url: /foo
        """).load_environment)
        assert_raises(LoaderError, self.loader("""
        directory: bar
        """).load_environment)

    def test_load_environment(self):
        environment = self.loader("""
        url: /foo
        directory: something
<<<<<<< HEAD
        versioner: 'timestamp'
        auto_build: true
        url_expire: true
=======
        updater: 'always'
        config:
            compass_bin: /opt/compass
>>>>>>> 1ebcdc52

        bundles:
            test:
                output: foo
        """).load_environment()
        assert environment.url == '/foo'
        assert environment.url_expire == True
        assert environment.auto_build == True
        assert environment.config['versioner'] == 'timestamp'

        assert environment.config['COMPASS_BIN'] == '/opt/compass'

        # Because the loader isn't aware of the file location, the
        # directory is read as-is, relative to cwd rather than the
        # file location.
        assert environment.directory == 'something'

        # [bug] Make sure the bundles are loaded as well.
        assert len(environment) == 1

    def test_load_deprecated_attrs(self):
        with check_warnings(("", DeprecationWarning)) as w:
            environment = self.loader("""
            url: /foo
            directory: something
            updater: false
            """).load_environment()
            assert environment.auto_build == False

    def test_load_environment_directory_base(self):
        environment = self.loader("""
        url: /foo
        directory: ../something
        """, filename='/var/www/project/config/yaml').load_environment()
        # The directory is considered relative to the YAML file location.
        assert environment.directory == '/var/www/project/something'


class TestPython(object):
    """Test the PythonLoader.
    """

    def test_path(self):
        """[bug] Regression test: Python loader does not leave
        sys.path messed up.
        """
        old_path = sys.path[:]
        loader = PythonLoader('sys')
        assert sys.path == old_path

    def test_load_bundles(self):
        import types
        module = types.ModuleType('test')
        module.foo = Bundle('bar')

        loader = PythonLoader(module)
        bundles = loader.load_bundles()
        assert len(bundles) == 1
        assert bundles.values()[0].contents[0] == 'bar'
<|MERGE_RESOLUTION|>--- conflicted
+++ resolved
@@ -2,12 +2,9 @@
 from nose.tools import assert_raises
 import textwrap
 from StringIO import StringIO
-<<<<<<< HEAD
+from webassets.bundle import Bundle
+from webassets.loaders import PythonLoader, YAMLLoader, LoaderError
 from test.test_support import check_warnings
-=======
-from webassets.bundle import Bundle
->>>>>>> 1ebcdc52
-from webassets.loaders import PythonLoader, YAMLLoader, LoaderError
 from nose import SkipTest
 
 
@@ -86,15 +83,11 @@
         environment = self.loader("""
         url: /foo
         directory: something
-<<<<<<< HEAD
         versioner: 'timestamp'
         auto_build: true
         url_expire: true
-=======
-        updater: 'always'
-        config:
+		config:
             compass_bin: /opt/compass
->>>>>>> 1ebcdc52
 
         bundles:
             test:
@@ -104,8 +97,7 @@
         assert environment.url_expire == True
         assert environment.auto_build == True
         assert environment.config['versioner'] == 'timestamp'
-
-        assert environment.config['COMPASS_BIN'] == '/opt/compass'
+		assert environment.config['COMPASS_BIN'] == '/opt/compass'
 
         # Because the loader isn't aware of the file location, the
         # directory is read as-is, relative to cwd rather than the
