--- conflicted
+++ resolved
@@ -109,8 +109,7 @@
         assert len(b.resolve_depends(self.m)) == 1
 
 
-<<<<<<< HEAD
-class TestVersionSystemDeprecations(BuildTestHelper):
+class TestVersionSystemDeprecations(TempEnvironmentHelper):
     """With the introduction of the ``Environment.version`` system,
     some functionality has been deprecated.
     """
@@ -173,10 +172,7 @@
             # "always" needs to be migrated manually
             assert_raises(DeprecationWarning, setattr, self.m, 'updater', 'always')
 
-class TestBuild(BuildTestHelper):
-=======
 class TestBuild(TempEnvironmentHelper):
->>>>>>> fa6489e5
     """Test building various bundle structures, in various debug modes.
     """
 
@@ -499,15 +495,9 @@
         self.mkbundle('in1', output='out').build()
         assert self.get('out') == 'A'
 
-<<<<<<< HEAD
-    def test_no_auto_create(self):
+    def test_no_autocreate(self):
         """If auto_build is disabled, then the initial build of a
         previously non-existent output file will not happen either.
-=======
-    def test_no_autocreate(self):
-        """If no updater is given, then the initial build if a previously
-        non-existent output file will not happen either.
->>>>>>> fa6489e5
         """
         self.m.auto_build = False
         assert_raises(BuildError, self.mkbundle('in1', output='out').build)
